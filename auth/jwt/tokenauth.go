package jwt

import (
	"context"
	"crypto/rand"
	"encoding/json"
	"net/http"
	"time"

	"github.com/go-chi/jwtauth/v5"
	"github.com/lestrrat-go/jwx/jwt"
	"github.com/spf13/viper"
)

// TokenAuth implements JWT authentication flow.
type TokenAuth struct {
	JwtAuth          *jwtauth.JWTAuth
	JwtExpiry        time.Duration
	JwtRefreshExpiry time.Duration
}

// NewTokenAuth configures and returns a JWT authentication instance.
func NewTokenAuth() (*TokenAuth, error) {
	secret := viper.GetString("auth_jwt_secret")
	if secret == "random" {
		secret = randStringBytes(32)
	}

	a := &TokenAuth{
		JwtAuth:          jwtauth.New("HS256", []byte(secret), nil),
		JwtExpiry:        viper.GetDuration("auth_jwt_expiry"),
		JwtRefreshExpiry: viper.GetDuration("auth_jwt_refresh_expiry"),
	}

	return a, nil
}

// Verifier http middleware will verify a jwt string from a http request.
func (a *TokenAuth) Verifier() func(http.Handler) http.Handler {
	return jwtauth.Verifier(a.JwtAuth)
}

// GenTokenPair returns both an access token and a refresh token.
func (a *TokenAuth) GenTokenPair(accessClaims AppClaims, refreshClaims RefreshClaims) (string, string, error) {
	access, err := a.CreateJWT(accessClaims)
	if err != nil {
		return "", "", err
	}
	refresh, err := a.CreateRefreshJWT(refreshClaims)
	if err != nil {
		return "", "", err
	}
	return access, refresh, nil
}

// CreateJWT returns an access token for provided account claims.
func (a *TokenAuth) CreateJWT(c AppClaims) (string, error) {
<<<<<<< HEAD
	token := jwt.New()
	token.Set(jwt.IssuedAtKey, time.Now().Unix())
	token.Set(jwt.ExpirationKey, time.Now().Add(a.JwtExpiry).Unix())

	token.Set(jwt.SubjectKey, c.Sub)
	token.Set(`id`, c.ID)
	token.Set(`roles`, c.Roles)

	tokenMap, err := token.AsMap(context.Background())
	if err != nil {
		return "", err
	}
	_, tokenString, err := a.JwtAuth.Encode(tokenMap)
=======
	c.IssuedAt = time.Now().Unix()
	c.ExpiresAt = time.Now().Add(a.JwtExpiry).Unix()

	claims, err := ParseStructToMap(c)
	if err != nil {
		return "", err
	}

	_, tokenString, err := a.JwtAuth.Encode(claims)
>>>>>>> 63a2ce2c
	return tokenString, err
}

func ParseStructToMap(c interface{}) (map[string]interface{}, error){
	var claims map[string]interface{}
	inrec, _ := json.Marshal(c)
	err := json.Unmarshal(inrec, &claims)
	if err != nil {
		return nil, err
	}

	return claims, err
}

// CreateRefreshJWT returns a refresh token for provided token Claims.
func (a *TokenAuth) CreateRefreshJWT(c RefreshClaims) (string, error) {
<<<<<<< HEAD
	token := jwt.New()
	token.Set(jwt.IssuedAtKey, time.Now().Unix())
	token.Set(jwt.ExpirationKey, time.Now().Add(a.JwtRefreshExpiry).Unix())

	token.Set(`token`, c.Token)

	tokenMap, err := token.AsMap(context.Background())
	if err != nil {
		return "", err
	}
	_, tokenString, err := a.JwtAuth.Encode(tokenMap)
=======
	c.IssuedAt = time.Now().Unix()
	c.ExpiresAt = time.Now().Add(a.JwtRefreshExpiry).Unix()

	claims, err := ParseStructToMap(c)
	if err != nil {
		return "", err
	}

	_, tokenString, err := a.JwtAuth.Encode(claims)
>>>>>>> 63a2ce2c
	return tokenString, err
}

const letterBytes = "abcdefghijklmnopqrstuvwxyzABCDEFGHIJKLMNOPQRSTUVWXYZ0123456789"

func randStringBytes(n int) string {
	buf := make([]byte, n)
	if _, err := rand.Read(buf); err != nil {
		panic(err)
	}

	for k, v := range buf {
		buf[k] = letterBytes[v%byte(len(letterBytes))]
	}
	return string(buf)
}<|MERGE_RESOLUTION|>--- conflicted
+++ resolved
@@ -1,14 +1,12 @@
 package jwt
 
 import (
-	"context"
 	"crypto/rand"
 	"encoding/json"
 	"net/http"
 	"time"
 
 	"github.com/go-chi/jwtauth/v5"
-	"github.com/lestrrat-go/jwx/jwt"
 	"github.com/spf13/viper"
 )
 
@@ -55,21 +53,6 @@
 
 // CreateJWT returns an access token for provided account claims.
 func (a *TokenAuth) CreateJWT(c AppClaims) (string, error) {
-<<<<<<< HEAD
-	token := jwt.New()
-	token.Set(jwt.IssuedAtKey, time.Now().Unix())
-	token.Set(jwt.ExpirationKey, time.Now().Add(a.JwtExpiry).Unix())
-
-	token.Set(jwt.SubjectKey, c.Sub)
-	token.Set(`id`, c.ID)
-	token.Set(`roles`, c.Roles)
-
-	tokenMap, err := token.AsMap(context.Background())
-	if err != nil {
-		return "", err
-	}
-	_, tokenString, err := a.JwtAuth.Encode(tokenMap)
-=======
 	c.IssuedAt = time.Now().Unix()
 	c.ExpiresAt = time.Now().Add(a.JwtExpiry).Unix()
 
@@ -79,11 +62,10 @@
 	}
 
 	_, tokenString, err := a.JwtAuth.Encode(claims)
->>>>>>> 63a2ce2c
 	return tokenString, err
 }
 
-func ParseStructToMap(c interface{}) (map[string]interface{}, error){
+func ParseStructToMap(c interface{}) (map[string]interface{}, error) {
 	var claims map[string]interface{}
 	inrec, _ := json.Marshal(c)
 	err := json.Unmarshal(inrec, &claims)
@@ -96,19 +78,6 @@
 
 // CreateRefreshJWT returns a refresh token for provided token Claims.
 func (a *TokenAuth) CreateRefreshJWT(c RefreshClaims) (string, error) {
-<<<<<<< HEAD
-	token := jwt.New()
-	token.Set(jwt.IssuedAtKey, time.Now().Unix())
-	token.Set(jwt.ExpirationKey, time.Now().Add(a.JwtRefreshExpiry).Unix())
-
-	token.Set(`token`, c.Token)
-
-	tokenMap, err := token.AsMap(context.Background())
-	if err != nil {
-		return "", err
-	}
-	_, tokenString, err := a.JwtAuth.Encode(tokenMap)
-=======
 	c.IssuedAt = time.Now().Unix()
 	c.ExpiresAt = time.Now().Add(a.JwtRefreshExpiry).Unix()
 
@@ -118,7 +87,6 @@
 	}
 
 	_, tokenString, err := a.JwtAuth.Encode(claims)
->>>>>>> 63a2ce2c
 	return tokenString, err
 }
 

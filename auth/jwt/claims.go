--- conflicted
+++ resolved
@@ -2,15 +2,13 @@
 
 import (
 	"errors"
-<<<<<<< HEAD
 
 	"github.com/lestrrat-go/jwx/jwt"
-=======
->>>>>>> 63a2ce2c
 )
+
 type CommonClaims struct {
-	ExpiresAt int64  `json:"exp,omitempty"`
-	IssuedAt  int64  `json:"iat,omitempty"`
+	ExpiresAt int64 `json:"exp,omitempty"`
+	IssuedAt  int64 `json:"iat,omitempty"`
 }
 
 // AppClaims represent the claims parsed from JWT access token.
@@ -18,10 +16,7 @@
 	ID    int      `json:"id,omitempty"`
 	Sub   string   `json:"sub,omitempty"`
 	Roles []string `json:"roles,omitempty"`
-<<<<<<< HEAD
-=======
 	CommonClaims
->>>>>>> 63a2ce2c
 }
 
 // ParseClaims parses JWT claims into AppClaims.
@@ -58,10 +53,7 @@
 type RefreshClaims struct {
 	ID    int    `json:"id,omitempty"`
 	Token string `json:"token,omitempty"`
-<<<<<<< HEAD
-=======
 	CommonClaims
->>>>>>> 63a2ce2c
 }
 
 // ParseClaims parses the JWT claims into RefreshClaims.

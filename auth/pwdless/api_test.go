--- conflicted
+++ resolved
@@ -2,7 +2,6 @@
 
 import (
 	"bytes"
-	"context"
 	"encoding/json"
 	"errors"
 	"fmt"
@@ -15,12 +14,7 @@
 	"testing"
 	"time"
 
-<<<<<<< HEAD
 	"github.com/go-chi/chi/v5"
-	jwx_jwt "github.com/lestrrat-go/jwx/jwt"
-=======
-	"github.com/go-chi/chi"
->>>>>>> 63a2ce2c
 	"github.com/spf13/viper"
 
 	"github.com/dhax/go-base/auth/jwt"
@@ -251,12 +245,9 @@
 			// }
 			refreshJWT := genRefreshJWT(jwt.RefreshClaims{
 				Token: tc.token,
-<<<<<<< HEAD
-=======
 				CommonClaims: jwt.CommonClaims{
 					ExpiresAt: time.Now().Add(time.Minute * tc.exp).UnixNano(),
 				},
->>>>>>> 63a2ce2c
 			})
 
 			res, body := testRequest(t, ts, "POST", "/refresh", nil, refreshJWT)
@@ -320,12 +311,9 @@
 		t.Run(tc.name, func(t *testing.T) {
 			refreshJWT := genRefreshJWT(jwt.RefreshClaims{
 				Token: tc.token,
-<<<<<<< HEAD
-=======
 				CommonClaims: jwt.CommonClaims{
 					ExpiresAt: time.Now().Add(time.Minute * tc.exp).UnixNano(),
 				},
->>>>>>> 63a2ce2c
 			})
 
 			res, body := testRequest(t, ts, "POST", "/logout", nil, refreshJWT)
@@ -370,43 +358,17 @@
 	return resp, string(respBody)
 }
 
-<<<<<<< HEAD
 // func genJWT(c jwt.AppClaims) string {
-// 	token := jwx_jwt.New()
-// 	token.Set(jwx_jwt.IssuedAtKey, time.Now().Unix())
-// 	token.Set(jwx_jwt.ExpirationKey, time.Now().Add(time.Duration(time.Minute)).Unix())
-// 	tokenMap, err := token.AsMap(context.Background())
-// 	if err != nil {
-// 		return ""
-// 	}
-// 	_, tokenString, _ := auth.TokenAuth.JwtAuth.Encode(tokenMap)
+// 	claims, _ := jwt.ParseStructToMap(c)
+
+// 	_, tokenString, _ := auth.TokenAuth.JwtAuth.Encode(claims)
 // 	return tokenString
 // }
 
 func genRefreshJWT(c jwt.RefreshClaims) string {
-	token := jwx_jwt.New()
-	token.Set(jwx_jwt.IssuedAtKey, time.Now())
-	token.Set(jwx_jwt.ExpirationKey, time.Now().Add(time.Duration(time.Minute)))
-
-	token.Set(`token`, c.Token)
-
-	tokenMap, err := token.AsMap(context.Background())
-	if err != nil {
-		return ""
-	}
-	_, tokenString, _ := auth.TokenAuth.JwtAuth.Encode(tokenMap)
-=======
-func genJWT(c jwt.AppClaims) string {
 	claims, _ := jwt.ParseStructToMap(c)
 
 	_, tokenString, _ := auth.TokenAuth.JwtAuth.Encode(claims)
-	return tokenString
-}
-func genRefreshJWT(c jwt.RefreshClaims) string {
-	claims, _ := jwt.ParseStructToMap(c)
-
-	_, tokenString, _ := auth.TokenAuth.JwtAuth.Encode(claims)
->>>>>>> 63a2ce2c
 	return tokenString
 }
 
